/*
 *  stageros
 *  Copyright (c) 2008, Willow Garage, Inc.
 *
 *  This program is free software; you can redistribute it and/or modify
 *  it under the terms of the GNU General Public License as published by
 *  the Free Software Foundation; either version 2 of the License, or
 *  (at your option) any later version.
 *
 *  This program is distributed in the hope that it will be useful,
 *  but WITHOUT ANY WARRANTY; without even the implied warranty of
 *  MERCHANTABILITY or FITNESS FOR A PARTICULAR PURPOSE.  See the
 *  GNU General Public License for more details.
 *
 *  You should have received a copy of the GNU General Public License
 *  along with this program; if not, write to the Free Software
 *  Foundation, Inc., 59 Temple Place, Suite 330, Boston, MA  02111-1307  USA
 */

/**

@mainpage

@htmlinclude manifest.html
**/

#include <stdio.h>
#include <stdlib.h>
#include <string.h>

#include <sys/types.h>
#include <sys/stat.h>
#include <unistd.h>
#include <signal.h>


// libstage
#include <stage.hh>


// roscpp
#include <ros/ros.h>
#include <boost/thread/mutex.hpp>
#include <boost/thread/thread.hpp>
#include <sensor_msgs/LaserScan.h>
#include <sensor_msgs/Image.h>
#include <sensor_msgs/image_encodings.h>
#include <sensor_msgs/CameraInfo.h>
#include <nav_msgs/Odometry.h>
#include <geometry_msgs/Twist.h>
#include <rosgraph_msgs/Clock.h>
#include <geometry_msgs/Pose2D.h>

#include <std_srvs/Empty.h>

#include "tf/transform_broadcaster.h"

#define USAGE "stageros <worldfile>"
#define IMAGE "image"
#define DEPTH "depth"
#define CAMERA_INFO "camera_info"
#define ODOM "odom"
#define BASE_SCAN "base_scan"
#define BASE_POSE_GROUND_TRUTH "base_pose_ground_truth"
#define CMD_VEL "cmd_vel"
#define CMD_POSE "cmd_pose"

// Our node
class StageNode
{
private:

    // roscpp-related bookkeeping
    ros::NodeHandle n_;

    // A mutex to lock access to fields that are used in message callbacks
    boost::mutex msg_lock;

    // The models that we're interested in
    std::vector<Stg::ModelCamera *> cameramodels;
    std::vector<Stg::ModelRanger *> lasermodels;
    std::vector<Stg::ModelPosition *> positionmodels;

    //a structure representing a robot inthe simulator
    struct StageRobot
    {
        //stage related models
        Stg::ModelPosition* positionmodel; //one position
        std::vector<Stg::ModelCamera *> cameramodels; //multiple cameras per position
        std::vector<Stg::ModelRanger *> lasermodels; //multiple rangers per position

        //ros publishers
        ros::Publisher odom_pub; //one odom
        ros::Publisher ground_truth_pub; //one ground truth

        std::vector<ros::Publisher> image_pubs; //multiple images
        std::vector<ros::Publisher> depth_pubs; //multiple depths
        std::vector<ros::Publisher> camera_pubs; //multiple cameras
        std::vector<ros::Publisher> laser_pubs; //multiple lasers

        ros::Subscriber cmdvel_sub; //one cmd_vel subscriber
        ros::Subscriber cmdpose_sub; //one pos subscriber
    };

    std::vector<StageRobot const *> robotmodels_;

    // Used to remember initial poses for soft reset
    std::vector<Stg::Pose> initial_poses;
    ros::ServiceServer reset_srv_;
  
    ros::Publisher clock_pub_;
    
    bool isDepthCanonical;
    bool use_model_names;

    // A helper function that is executed for each stage model.  We use it
    // to search for models of interest.
    static void ghfunc(Stg::Model* mod, StageNode* node);

    static bool s_update(Stg::World* world, StageNode* node)
    {
        node->WorldCallback();
        // We return false to indicate that we want to be called again (an
        // odd convention, but that's the way that Stage works).
        return false;
    }

    // Appends the given robot ID to the given message name.  If omitRobotID
    // is true, an unaltered copy of the name is returned.
    const char *mapName(const char *name, size_t robotID, Stg::Model* mod) const;
    const char *mapName(const char *name, size_t robotID, size_t deviceID, Stg::Model* mod) const;

    tf::TransformBroadcaster tf;

    // Last time that we received a velocity command
    ros::Time base_last_cmd;
    ros::Duration base_watchdog_timeout;

    // Current simulation time
    ros::Time sim_time;
    
    // Last time we saved global position (for velocity calculation).
    ros::Time base_last_globalpos_time;
    // Last published global pose of each robot
    std::vector<Stg::Pose> base_last_globalpos;

public:
    // Constructor; stage itself needs argc/argv.  fname is the .world file
    // that stage should load.
    StageNode(int argc, char** argv, bool gui, const char* fname, bool use_model_names);
    ~StageNode();

    // Subscribe to models of interest.  Currently, we find and subscribe
    // to the first 'laser' model and the first 'position' model.  Returns
    // 0 on success (both models subscribed), -1 otherwise.
    int SubscribeModels();

    // Our callback
    void WorldCallback();
    
    // Do one update of the world.  May pause if the next update time
    // has not yet arrived.
    bool UpdateWorld();

    // Message callback for a MsgBaseVel message, which set velocities.
    void cmdvelReceived(int idx, const boost::shared_ptr<geometry_msgs::Twist const>& msg);

    // Message callback for a Pose2D message, which sets pose.
    void cmdposeReceived(int idx, const boost::shared_ptr<geometry_msgs::Pose2D const>& msg);

    // Service callback for soft reset
    bool cb_reset_srv(std_srvs::Empty::Request& request, std_srvs::Empty::Response& response);

    // The main simulator object
    Stg::World* world;
};

// since stageros is single-threaded, this is OK. revisit if that changes!
const char *
StageNode::mapName(const char *name, size_t robotID, Stg::Model* mod) const
{
    //ROS_INFO("Robot %lu: Device %s", robotID, name);
    bool umn = this->use_model_names;

    if ((positionmodels.size() > 1 ) || umn)
    {
        static char buf[100];
        std::size_t found = std::string(((Stg::Ancestor *) mod)->Token()).find(":");

        if ((found==std::string::npos) && umn)
        {
            snprintf(buf, sizeof(buf), "/%s/%s", ((Stg::Ancestor *) mod)->Token(), name);
        }
        else
        {
            snprintf(buf, sizeof(buf), "/robot_%u/%s", (unsigned int)robotID, name);
        }

        return buf;
    }
    else
        return name;
}

const char *
StageNode::mapName(const char *name, size_t robotID, size_t deviceID, Stg::Model* mod) const
{
    //ROS_INFO("Robot %lu: Device %s:%lu", robotID, name, deviceID);
    bool umn = this->use_model_names;

    if ((positionmodels.size() > 1 ) || umn)
    {
        static char buf[100];
        std::size_t found = std::string(((Stg::Ancestor *) mod)->Token()).find(":");

        if ((found==std::string::npos) && umn)
        {
            snprintf(buf, sizeof(buf), "/%s/%s_%u", ((Stg::Ancestor *) mod)->Token(), name, (unsigned int)deviceID);
        }
        else
        {
            snprintf(buf, sizeof(buf), "/robot_%u/%s_%u", (unsigned int)robotID, name, (unsigned int)deviceID);
        }

        return buf;
    }
    else
    {
        static char buf[100];
        snprintf(buf, sizeof(buf), "/%s_%u", name, (unsigned int)deviceID);
        return buf;
    }
}

void
StageNode::ghfunc(Stg::Model* mod, StageNode* node)
{
  //printf( "inspecting %s, parent\n", mod->Token() );

  if (dynamic_cast<Stg::ModelRanger *>(mod)) {
     node->lasermodels.push_back(dynamic_cast<Stg::ModelRanger *>(mod));
  }
  if (dynamic_cast<Stg::ModelPosition *>(mod)) {
     Stg::ModelPosition * p = dynamic_cast<Stg::ModelPosition *>(mod);
      // remember initial poses
      node->positionmodels.push_back(p);
      node->initial_poses.push_back(p->GetGlobalPose());
    }
  if (dynamic_cast<Stg::ModelCamera *>(mod)) {
     node->cameramodels.push_back(dynamic_cast<Stg::ModelCamera *>(mod));
  }
}




bool
StageNode::cb_reset_srv(std_srvs::Empty::Request& request, std_srvs::Empty::Response& response)
{
  ROS_INFO("Resetting stage!");
  for (size_t r = 0; r < this->positionmodels.size(); r++) {
    this->positionmodels[r]->SetPose(this->initial_poses[r]);
    this->positionmodels[r]->SetStall(false);
  }
  return true;
}



void
StageNode::cmdvelReceived(int idx, const boost::shared_ptr<geometry_msgs::Twist const>& msg)
{
    boost::mutex::scoped_lock lock(msg_lock);
    this->positionmodels[idx]->SetSpeed(msg->linear.x,
                                        msg->linear.y,
                                        msg->angular.z);
    this->base_last_cmd = this->sim_time;
}

void
StageNode::cmdposeReceived(int idx, const boost::shared_ptr<geometry_msgs::Pose2D const>& msg)
{
  boost::mutex::scoped_lock lock(msg_lock);
  Stg::Pose pose;
  pose.x = msg->x;
  pose.y = msg->y;
  pose.z =0;
  pose.a = msg->theta;
  this->positionmodels[idx]->SetPose(pose);
}

StageNode::StageNode(int argc, char** argv, bool gui, const char* fname, bool use_model_names)
{
    this->use_model_names = use_model_names;
    this->sim_time.fromSec(0.0);
    this->base_last_cmd.fromSec(0.0);
    double t;
    ros::NodeHandle localn("~");
    if(!localn.getParam("base_watchdog_timeout", t))
        t = 0.2;
    this->base_watchdog_timeout.fromSec(t);

    if(!localn.getParam("is_depth_canonical", isDepthCanonical))
        isDepthCanonical = true;

    // We'll check the existence of the world file, because libstage doesn't
    // expose its failure to open it.  Could go further with checks (e.g., is
    // it readable by this user).
    struct stat s;
    if(stat(fname, &s) != 0)
    {
        ROS_FATAL("The world file %s does not exist.", fname);
        ROS_BREAK();
    }

    // initialize libstage
    Stg::Init( &argc, &argv );

    if(gui)
        this->world = new Stg::WorldGui(600, 400, "Stage (ROS)");
    else
        this->world = new Stg::World();

    this->world->Load(fname);

    // todo: reverse the order of these next lines? try it .

    this->world->AddUpdateCallback((Stg::world_callback_t)s_update, this);

    // inspect every model to locate the things we care about
    this->world->ForEachDescendant((Stg::model_callback_t)ghfunc, this);
}


// Subscribe to models of interest.  Currently, we find and subscribe
// to the first 'laser' model and the first 'position' model.  Returns
// 0 on success (both models subscribed), -1 otherwise.
//
// Eventually, we should provide a general way to map stage models onto ROS
// topics, similar to Player .cfg files.
int
StageNode::SubscribeModels()
{
    n_.setParam("/use_sim_time", true);

    for (size_t r = 0; r < this->positionmodels.size(); r++)
    {
        StageRobot* new_robot = new StageRobot;
        new_robot->positionmodel = this->positionmodels[r];
        new_robot->positionmodel->Subscribe();

	ROS_INFO( "Subscribed to Stage position model \"%s\"", this->positionmodels[r]->Token() ); 
		      
        for (size_t s = 0; s < this->lasermodels.size(); s++)
        {
	  if (this->lasermodels[s] and this->lasermodels[s]->Parent() == new_robot->positionmodel)
            {
                new_robot->lasermodels.push_back(this->lasermodels[s]);
                this->lasermodels[s]->Subscribe();
	      ROS_INFO( "subscribed to Stage ranger \"%s\"", this->lasermodels[s]->Token() ); 
            }
        }

        for (size_t s = 0; s < this->cameramodels.size(); s++)
        {
            if (this->cameramodels[s] and this->cameramodels[s]->Parent() == new_robot->positionmodel)
            {
                new_robot->cameramodels.push_back(this->cameramodels[s]);
                this->cameramodels[s]->Subscribe();

		ROS_INFO( "subscribed to Stage camera model \"%s\"", this->cameramodels[s]->Token() ); 
            }
        }

	// TODO - print the topic names nicely as well
        ROS_INFO("Robot %s provided %lu rangers and %lu cameras",
		 new_robot->positionmodel->Token(),
		 new_robot->lasermodels.size(),
		 new_robot->cameramodels.size() );

        new_robot->odom_pub = n_.advertise<nav_msgs::Odometry>(mapName(ODOM, r, static_cast<Stg::Model*>(new_robot->positionmodel)), 10);
        new_robot->ground_truth_pub = n_.advertise<nav_msgs::Odometry>(mapName(BASE_POSE_GROUND_TRUTH, r, static_cast<Stg::Model*>(new_robot->positionmodel)), 10);
        new_robot->cmdvel_sub = n_.subscribe<geometry_msgs::Twist>(mapName(CMD_VEL, r, static_cast<Stg::Model*>(new_robot->positionmodel)), 10, boost::bind(&StageNode::cmdvelReceived, this, r, _1));
        new_robot->cmdpose_sub = n_.subscribe<geometry_msgs::Pose2D>(mapName(CMD_POSE, r, static_cast<Stg::Model*>(new_robot->positionmodel)), 10, boost::bind(&StageNode::cmdposeReceived, this, r, _1));

        for (size_t s = 0;  s < new_robot->lasermodels.size(); ++s)
        {
            if (new_robot->lasermodels.size() == 1)
                new_robot->laser_pubs.push_back(n_.advertise<sensor_msgs::LaserScan>(mapName(BASE_SCAN, r, static_cast<Stg::Model*>(new_robot->positionmodel)), 10));
            else
                new_robot->laser_pubs.push_back(n_.advertise<sensor_msgs::LaserScan>(mapName(BASE_SCAN, r, s, static_cast<Stg::Model*>(new_robot->positionmodel)), 10));

        }

        for (size_t s = 0;  s < new_robot->cameramodels.size(); ++s)
        {
            if (new_robot->cameramodels.size() == 1)
            {
                new_robot->image_pubs.push_back(n_.advertise<sensor_msgs::Image>(mapName(IMAGE, r, static_cast<Stg::Model*>(new_robot->positionmodel)), 10));
                new_robot->depth_pubs.push_back(n_.advertise<sensor_msgs::Image>(mapName(DEPTH, r, static_cast<Stg::Model*>(new_robot->positionmodel)), 10));
                new_robot->camera_pubs.push_back(n_.advertise<sensor_msgs::CameraInfo>(mapName(CAMERA_INFO, r, static_cast<Stg::Model*>(new_robot->positionmodel)), 10));
            }
            else
            {
                new_robot->image_pubs.push_back(n_.advertise<sensor_msgs::Image>(mapName(IMAGE, r, s, static_cast<Stg::Model*>(new_robot->positionmodel)), 10));
                new_robot->depth_pubs.push_back(n_.advertise<sensor_msgs::Image>(mapName(DEPTH, r, s, static_cast<Stg::Model*>(new_robot->positionmodel)), 10));
                new_robot->camera_pubs.push_back(n_.advertise<sensor_msgs::CameraInfo>(mapName(CAMERA_INFO, r, s, static_cast<Stg::Model*>(new_robot->positionmodel)), 10));
            }
        }

        this->robotmodels_.push_back(new_robot);
    }
    clock_pub_ = n_.advertise<rosgraph_msgs::Clock>("/clock", 10);

    // advertising reset service
    reset_srv_ = n_.advertiseService("reset_positions", &StageNode::cb_reset_srv, this);

    return(0);
}

StageNode::~StageNode()
{    
    for (std::vector<StageRobot const*>::iterator r = this->robotmodels_.begin(); r != this->robotmodels_.end(); ++r)
        delete *r;
}

bool
StageNode::UpdateWorld()
{
    return this->world->UpdateAll();
}

void
StageNode::WorldCallback()
{
  if( ! ros::ok() ) {
    ROS_INFO( "ros::ok() is false. Quitting." );
    this->world->QuitAll();
    return;
  }
  
    boost::mutex::scoped_lock lock(msg_lock);

    this->sim_time.fromSec(world->SimTimeNow() / 1e6);
    // We're not allowed to publish clock==0, because it used as a special
    // value in parts of ROS, #4027.
    if(this->sim_time.sec == 0 && this->sim_time.nsec == 0)
    {
        ROS_DEBUG("Skipping initial simulation step, to avoid publishing clock==0");
        return;
    }

    // TODO make this only affect one robot if necessary
    if((this->base_watchdog_timeout.toSec() > 0.0) &&
            ((this->sim_time - this->base_last_cmd) >= this->base_watchdog_timeout))
    {
        for (size_t r = 0; r < this->positionmodels.size(); r++)
            this->positionmodels[r]->SetSpeed(0.0, 0.0, 0.0);
    }

    //loop on the robot models
    for (size_t r = 0; r < this->robotmodels_.size(); ++r)
    {
        StageRobot const * robotmodel = this->robotmodels_[r];

        //loop on the laser devices for the current robot
        for (size_t s = 0; s < robotmodel->lasermodels.size(); ++s)
        {
            Stg::ModelRanger const* lasermodel = robotmodel->lasermodels[s];
            const std::vector<Stg::ModelRanger::Sensor>& sensors = lasermodel->GetSensors();

            if( sensors.size() > 1 )
                ROS_WARN( "ROS Stage currently supports rangers with 1 sensor only." );

            // for now we access only the zeroth sensor of the ranger - good
            // enough for most laser models that have a single beam origin
            const Stg::ModelRanger::Sensor& sensor = sensors[0];

            if( sensor.ranges.size() )
            {
                // Translate into ROS message format and publish
                sensor_msgs::LaserScan msg;
                msg.angle_min = -sensor.fov/2.0;
                msg.angle_max = +sensor.fov/2.0;
                msg.angle_increment = sensor.fov/(double)(sensor.sample_count-1);
                msg.range_min = sensor.range.min;
                msg.range_max = sensor.range.max;
                msg.ranges.resize(sensor.ranges.size());
                msg.intensities.resize(sensor.intensities.size());

                for(unsigned int i = 0; i < sensor.ranges.size(); i++)
                {
                    msg.ranges[i] = sensor.ranges[i];
                    msg.intensities[i] = sensor.intensities[i];
                }

                if (robotmodel->lasermodels.size() > 1)
                    msg.header.frame_id = mapName("base_laser_link", r, s, static_cast<Stg::Model*>(robotmodel->positionmodel));
                else
                    msg.header.frame_id = mapName("base_laser_link", r, static_cast<Stg::Model*>(robotmodel->positionmodel));

                msg.header.stamp = sim_time;
                robotmodel->laser_pubs[s].publish(msg);
            }

            // Also publish the base->base_laser_link Tx.  This could eventually move
            // into being retrieved from the param server as a static Tx.
            Stg::Pose lp = lasermodel->GetPose();
            tf::Quaternion laserQ;
            laserQ.setRPY(0.0, 0.0, lp.a);
            tf::Transform txLaser =  tf::Transform(laserQ, tf::Point(lp.x, lp.y, robotmodel->positionmodel->GetGeom().size.z + lp.z));

            if (robotmodel->lasermodels.size() > 1)
                tf.sendTransform(tf::StampedTransform(txLaser, sim_time,
                                                      mapName("base_link", r, static_cast<Stg::Model*>(robotmodel->positionmodel)),
                                                      mapName("base_laser_link", r, s, static_cast<Stg::Model*>(robotmodel->positionmodel))));
            else
                tf.sendTransform(tf::StampedTransform(txLaser, sim_time,
                                                      mapName("base_link", r, static_cast<Stg::Model*>(robotmodel->positionmodel)),
                                                      mapName("base_laser_link", r, static_cast<Stg::Model*>(robotmodel->positionmodel))));
        }

        //the position of the robot
        tf.sendTransform(tf::StampedTransform(tf::Transform::getIdentity(),
                                              sim_time,
                                              mapName("base_footprint", r, static_cast<Stg::Model*>(robotmodel->positionmodel)),
                                              mapName("base_link", r, static_cast<Stg::Model*>(robotmodel->positionmodel))));

        // Get latest odometry data
        // Translate into ROS message format and publish
        nav_msgs::Odometry odom_msg;
        odom_msg.pose.pose.position.x = robotmodel->positionmodel->est_pose.x;
        odom_msg.pose.pose.position.y = robotmodel->positionmodel->est_pose.y;
        odom_msg.pose.pose.orientation = tf::createQuaternionMsgFromYaw(robotmodel->positionmodel->est_pose.a);
        Stg::Velocity v = robotmodel->positionmodel->GetVelocity();
        odom_msg.twist.twist.linear.x = v.x;
        odom_msg.twist.twist.linear.y = v.y;
        odom_msg.twist.twist.angular.z = v.a;

        //@todo Publish stall on a separate topic when one becomes available
        //this->odomMsgs[r].stall = this->positionmodels[r]->Stall();
        //
        odom_msg.header.frame_id = mapName("odom", r, static_cast<Stg::Model*>(robotmodel->positionmodel));
        odom_msg.header.stamp = sim_time;

        robotmodel->odom_pub.publish(odom_msg);

        // broadcast odometry transform
        tf::Quaternion odomQ;
        tf::quaternionMsgToTF(odom_msg.pose.pose.orientation, odomQ);
        tf::Transform txOdom(odomQ, tf::Point(odom_msg.pose.pose.position.x, odom_msg.pose.pose.position.y, 0.0));
        tf.sendTransform(tf::StampedTransform(txOdom, sim_time,
                                              mapName("odom", r, static_cast<Stg::Model*>(robotmodel->positionmodel)),
                                              mapName("base_footprint", r, static_cast<Stg::Model*>(robotmodel->positionmodel))));

        // Also publish the ground truth pose and velocity
        Stg::Pose gpose = robotmodel->positionmodel->GetGlobalPose();
        tf::Quaternion q_gpose;
        q_gpose.setRPY(0.0, 0.0, gpose.a);
        tf::Transform gt(q_gpose, tf::Point(gpose.x, gpose.y, 0.0));
        // Velocity is 0 by default and will be set only if there is previous pose and time delta>0
        Stg::Velocity gvel(0,0,0,0);
        if (this->base_last_globalpos.size()>r){
            Stg::Pose prevpose = this->base_last_globalpos.at(r);
            double dT = (this->sim_time-this->base_last_globalpos_time).toSec();
            if (dT>0)
                gvel = Stg::Velocity(
                            (gpose.x - prevpose.x)/dT,
                            (gpose.y - prevpose.y)/dT,
                            (gpose.z - prevpose.z)/dT,
                            Stg::normalize(gpose.a - prevpose.a)/dT
                            );
            this->base_last_globalpos.at(r) = gpose;
        }else //There are no previous readings, adding current pose...
            this->base_last_globalpos.push_back(gpose);

        nav_msgs::Odometry ground_truth_msg;
        ground_truth_msg.pose.pose.position.x     = gt.getOrigin().x();
        ground_truth_msg.pose.pose.position.y     = gt.getOrigin().y();
        ground_truth_msg.pose.pose.position.z     = gt.getOrigin().z();
        ground_truth_msg.pose.pose.orientation.x  = gt.getRotation().x();
        ground_truth_msg.pose.pose.orientation.y  = gt.getRotation().y();
        ground_truth_msg.pose.pose.orientation.z  = gt.getRotation().z();
        ground_truth_msg.pose.pose.orientation.w  = gt.getRotation().w();
        ground_truth_msg.twist.twist.linear.x = gvel.x;
        ground_truth_msg.twist.twist.linear.y = gvel.y;
        ground_truth_msg.twist.twist.linear.z = gvel.z;
        ground_truth_msg.twist.twist.angular.z = gvel.a;

        ground_truth_msg.header.frame_id = mapName("odom", r, static_cast<Stg::Model*>(robotmodel->positionmodel));
        ground_truth_msg.header.stamp = sim_time;

        robotmodel->ground_truth_pub.publish(ground_truth_msg);

        //cameras
        for (size_t s = 0; s < robotmodel->cameramodels.size(); ++s)
        {
            Stg::ModelCamera* cameramodel = robotmodel->cameramodels[s];
            // Get latest image data
            // Translate into ROS message format and publish
            if (robotmodel->image_pubs[s].getNumSubscribers() > 0 && cameramodel->FrameColor())
            {
                sensor_msgs::Image image_msg;

                image_msg.height = cameramodel->getHeight();
                image_msg.width = cameramodel->getWidth();
                image_msg.encoding = "rgba8";
                //this->imageMsgs[r].is_bigendian="";
                image_msg.step = image_msg.width*4;
                image_msg.data.resize(image_msg.width * image_msg.height * 4);

                memcpy(&(image_msg.data[0]), cameramodel->FrameColor(), image_msg.width * image_msg.height * 4);

                //invert the opengl weirdness
                int height = image_msg.height - 1;
                int linewidth = image_msg.width*4;

                char* temp = new char[linewidth];
                for (int y = 0; y < (height+1)/2; y++)
                {
                    memcpy(temp,&image_msg.data[y*linewidth],linewidth);
                    memcpy(&(image_msg.data[y*linewidth]),&(image_msg.data[(height-y)*linewidth]),linewidth);
                    memcpy(&(image_msg.data[(height-y)*linewidth]),temp,linewidth);
                }

                if (robotmodel->cameramodels.size() > 1)
                    image_msg.header.frame_id = mapName("camera", r, s, static_cast<Stg::Model*>(robotmodel->positionmodel));
                else
                    image_msg.header.frame_id = mapName("camera", r,static_cast<Stg::Model*>(robotmodel->positionmodel));
                image_msg.header.stamp = sim_time;

                robotmodel->image_pubs[s].publish(image_msg);
            }

            //Get latest depth data
            //Translate into ROS message format and publish
            //Skip if there are no subscribers
            if (robotmodel->depth_pubs[s].getNumSubscribers()>0 && cameramodel->FrameDepth())
            {
                sensor_msgs::Image depth_msg;
                depth_msg.height = cameramodel->getHeight();
                depth_msg.width = cameramodel->getWidth();
                depth_msg.encoding = this->isDepthCanonical?sensor_msgs::image_encodings::TYPE_32FC1:sensor_msgs::image_encodings::TYPE_16UC1;
                //this->depthMsgs[r].is_bigendian="";
                int sz = this->isDepthCanonical?sizeof(float):sizeof(uint16_t);
                size_t len = depth_msg.width * depth_msg.height;
                depth_msg.step = depth_msg.width * sz;
                depth_msg.data.resize(len*sz);

                //processing data according to REP118
                if (this->isDepthCanonical){
                    double nearClip = cameramodel->getCamera().nearClip();
                    double farClip = cameramodel->getCamera().farClip();
                    memcpy(&(depth_msg.data[0]),cameramodel->FrameDepth(),len*sz);
                    float * data = (float*)&(depth_msg.data[0]);
                    for (size_t i=0;i<len;++i)
                        if(data[i]<=nearClip)
                            data[i] = -INFINITY;
                        else if(data[i]>=farClip)
                            data[i] = INFINITY;
                }
                else{
                    int nearClip = (int)(cameramodel->getCamera().nearClip() * 1000);
                    int farClip = (int)(cameramodel->getCamera().farClip() * 1000);
                    for (size_t i=0;i<len;++i){
                        int v = (int)(cameramodel->FrameDepth()[i]*1000);
                        if (v<=nearClip || v>=farClip) v = 0;
                        ((uint16_t*)&(depth_msg.data[0]))[i] = (uint16_t) ((v<=nearClip || v>=farClip) ? 0 : v );
                    }
                }

                //invert the opengl weirdness
                int height = depth_msg.height - 1;
                int linewidth = depth_msg.width*sz;

                char* temp = new char[linewidth];
                for (int y = 0; y < (height+1)/2; y++)
                {
                    memcpy(temp,&depth_msg.data[y*linewidth],linewidth);
                    memcpy(&(depth_msg.data[y*linewidth]),&(depth_msg.data[(height-y)*linewidth]),linewidth);
                    memcpy(&(depth_msg.data[(height-y)*linewidth]),temp,linewidth);
                }

                if (robotmodel->cameramodels.size() > 1)
                    depth_msg.header.frame_id = mapName("camera", r, s, static_cast<Stg::Model*>(robotmodel->positionmodel));
                else
                    depth_msg.header.frame_id = mapName("camera", r, static_cast<Stg::Model*>(robotmodel->positionmodel));
                depth_msg.header.stamp = sim_time;
                robotmodel->depth_pubs[s].publish(depth_msg);
            }

            //sending camera's tf and info only if image or depth topics are subscribed to
            if ((robotmodel->image_pubs[s].getNumSubscribers()>0 && cameramodel->FrameColor())
                    || (robotmodel->depth_pubs[s].getNumSubscribers()>0 && cameramodel->FrameDepth()))
            {

                Stg::Pose lp = cameramodel->GetPose();
                tf::Quaternion Q; Q.setRPY(
                            (cameramodel->getCamera().pitch()*M_PI/180.0)-M_PI,
                            0.0,
                            lp.a+(cameramodel->getCamera().yaw()*M_PI/180.0) - robotmodel->positionmodel->GetPose().a
                            );

                tf::Transform tr =  tf::Transform(Q, tf::Point(lp.x, lp.y, robotmodel->positionmodel->GetGeom().size.z+lp.z));

                if (robotmodel->cameramodels.size() > 1)
                    tf.sendTransform(tf::StampedTransform(tr, sim_time,
                                                          mapName("base_link", r, static_cast<Stg::Model*>(robotmodel->positionmodel)),
                                                          mapName("camera", r, s, static_cast<Stg::Model*>(robotmodel->positionmodel))));
                else
                    tf.sendTransform(tf::StampedTransform(tr, sim_time,
                                                          mapName("base_link", r, static_cast<Stg::Model*>(robotmodel->positionmodel)),
                                                          mapName("camera", r, static_cast<Stg::Model*>(robotmodel->positionmodel))));

                sensor_msgs::CameraInfo camera_msg;
                if (robotmodel->cameramodels.size() > 1)
                    camera_msg.header.frame_id = mapName("camera", r, s, static_cast<Stg::Model*>(robotmodel->positionmodel));
                else
                    camera_msg.header.frame_id = mapName("camera", r, static_cast<Stg::Model*>(robotmodel->positionmodel));
                camera_msg.header.stamp = sim_time;
                camera_msg.height = cameramodel->getHeight();
                camera_msg.width = cameramodel->getWidth();

                double fx,fy,cx,cy;
                cx = camera_msg.width / 2.0;
                cy = camera_msg.height / 2.0;
                double fovh = cameramodel->getCamera().horizFov()*M_PI/180.0;
                double fovv = cameramodel->getCamera().vertFov()*M_PI/180.0;
                //double fx_ = 1.43266615300557*this->cameramodels[r]->getWidth()/tan(fovh);
                //double fy_ = 1.43266615300557*this->cameramodels[r]->getHeight()/tan(fovv);
                fx = cameramodel->getWidth()/(2*tan(fovh/2));
                fy = cameramodel->getHeight()/(2*tan(fovv/2));

                //ROS_INFO("fx=%.4f,%.4f; fy=%.4f,%.4f", fx, fx_, fy, fy_);


                camera_msg.D.resize(4, 0.0);

                camera_msg.K[0] = fx;
                camera_msg.K[2] = cx;
                camera_msg.K[4] = fy;
                camera_msg.K[5] = cy;
                camera_msg.K[8] = 1.0;

                camera_msg.R[0] = 1.0;
                camera_msg.R[4] = 1.0;
                camera_msg.R[8] = 1.0;

                camera_msg.P[0] = fx;
                camera_msg.P[2] = cx;
                camera_msg.P[5] = fy;
                camera_msg.P[6] = cy;
                camera_msg.P[10] = 1.0;

                robotmodel->camera_pubs[s].publish(camera_msg);

            }

        }
    }

    this->base_last_globalpos_time = this->sim_time;
    rosgraph_msgs::Clock clock_msg;
    clock_msg.clock = sim_time;
    this->clock_pub_.publish(clock_msg);
}

int 
main(int argc, char** argv)
<<<<<<< HEAD
{ 
    ROS_INFO_STREAM("Command robot pose programmatically by publishing a geometry_msgs/Pose2D to /pose (single robot) or /robot_#/pose (multiple robots). -MAK");

=======
{
>>>>>>> b0749718
    if( argc < 2 )
    {
        puts(USAGE);
        exit(-1);
    }

    ros::init(argc, argv, "stageros");

    bool gui = true;
    bool use_model_names = false;
    for(int i=0;i<(argc-1);i++)
    {
        if(!strcmp(argv[i], "-g"))
            gui = false;
        if(!strcmp(argv[i], "-u"))
            use_model_names = true;
    }

    StageNode sn(argc-1,argv,gui,argv[argc-1], use_model_names);

    if(sn.SubscribeModels() != 0)
        exit(-1);

    boost::thread t = boost::thread(boost::bind(&ros::spin));

    sn.world->Start();

    Stg::World::Run();
    
    t.join();

    exit(0);
}
<|MERGE_RESOLUTION|>--- conflicted
+++ resolved
@@ -767,13 +767,7 @@
 
 int 
 main(int argc, char** argv)
-<<<<<<< HEAD
-{ 
-    ROS_INFO_STREAM("Command robot pose programmatically by publishing a geometry_msgs/Pose2D to /pose (single robot) or /robot_#/pose (multiple robots). -MAK");
-
-=======
-{
->>>>>>> b0749718
+{
     if( argc < 2 )
     {
         puts(USAGE);
